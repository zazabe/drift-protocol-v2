--- conflicted
+++ resolved
@@ -2325,7 +2325,6 @@
     },
     {
       "name": "OrderHistory",
-<<<<<<< HEAD
       "type": {
         "kind": "struct",
         "fields": [
@@ -2376,120 +2375,6 @@
     },
     {
       "name": "Markets",
-=======
->>>>>>> 05691d1d
-      "type": {
-        "kind": "struct",
-        "fields": [
-          {
-            "name": "head",
-            "type": "u64"
-          },
-          {
-            "name": "lastOrderId",
-            "type": "u128"
-          },
-          {
-            "name": "orderRecords",
-            "type": {
-              "array": [
-                {
-                  "defined": "OrderRecord"
-                },
-                1024
-              ]
-            }
-          }
-        ]
-      }
-    },
-    {
-<<<<<<< HEAD
-      "name": "Market2",
-=======
-      "name": "TradeHistory",
->>>>>>> 05691d1d
-      "type": {
-        "kind": "struct",
-        "fields": [
-          {
-            "name": "marketIndex",
-            "type": "u64"
-          },
-          {
-<<<<<<< HEAD
-            "name": "initialized",
-            "type": "bool"
-          },
-          {
-            "name": "baseAssetAmountLong",
-            "type": "i128"
-          },
-          {
-            "name": "baseAssetAmountShort",
-            "type": "i128"
-          },
-          {
-            "name": "baseAssetAmount",
-            "type": "i128"
-          },
-          {
-            "name": "openInterest",
-            "type": "u128"
-          },
-          {
-            "name": "amm",
-            "type": {
-              "defined": "AMM"
-=======
-            "name": "tradeRecords",
-            "type": {
-              "array": [
-                {
-                  "defined": "TradeRecord"
-                },
-                1024
-              ]
->>>>>>> 05691d1d
-            }
-          },
-          {
-            "name": "marginRatioInitial",
-            "type": "u32"
-          },
-          {
-            "name": "marginRatioPartial",
-            "type": "u32"
-          },
-          {
-            "name": "marginRatioMaintenance",
-            "type": "u32"
-          },
-          {
-            "name": "padding0",
-            "type": "u32"
-          },
-          {
-            "name": "padding1",
-            "type": "u128"
-          },
-          {
-            "name": "padding2",
-            "type": "u128"
-          },
-          {
-            "name": "padding3",
-            "type": "u128"
-          },
-          {
-            "name": "padding4",
-            "type": "u128"
-          }
-        ]
-      }
-    },
-    {
-      "name": "Markets",
       "type": {
         "kind": "struct",
         "fields": [
@@ -2508,6 +2393,76 @@
       }
     },
     {
+      "name": "Market2",
+      "type": {
+        "kind": "struct",
+        "fields": [
+          {
+            "name": "marketIndex",
+            "type": "u64"
+          },
+          {
+            "name": "initialized",
+            "type": "bool"
+          },
+          {
+            "name": "baseAssetAmountLong",
+            "type": "i128"
+          },
+          {
+            "name": "baseAssetAmountShort",
+            "type": "i128"
+          },
+          {
+            "name": "baseAssetAmount",
+            "type": "i128"
+          },
+          {
+            "name": "openInterest",
+            "type": "u128"
+          },
+          {
+            "name": "amm",
+            "type": {
+              "defined": "AMM"
+            }
+          },
+          {
+            "name": "marginRatioInitial",
+            "type": "u32"
+          },
+          {
+            "name": "marginRatioPartial",
+            "type": "u32"
+          },
+          {
+            "name": "marginRatioMaintenance",
+            "type": "u32"
+          },
+          {
+            "name": "padding0",
+            "type": "u32"
+          },
+          {
+            "name": "padding1",
+            "type": "u128"
+          },
+          {
+            "name": "padding2",
+            "type": "u128"
+          },
+          {
+            "name": "padding3",
+            "type": "u128"
+          },
+          {
+            "name": "padding4",
+            "type": "u128"
+          }
+        ]
+      }
+    },
+    {
       "name": "OrderState",
       "type": {
         "kind": "struct",
@@ -3327,8 +3282,6 @@
     },
     {
       "name": "OrderRecord",
-<<<<<<< HEAD
-=======
       "type": {
         "kind": "struct",
         "fields": [
@@ -3476,154 +3429,6 @@
     },
     {
       "name": "Market",
->>>>>>> 05691d1d
-      "type": {
-        "kind": "struct",
-        "fields": [
-          {
-            "name": "ts",
-            "type": "i64"
-          },
-          {
-            "name": "recordId",
-            "type": "u128"
-          },
-          {
-            "name": "user",
-            "type": "publicKey"
-          },
-          {
-            "name": "authority",
-            "type": "publicKey"
-          },
-          {
-            "name": "order",
-            "type": {
-              "defined": "Order"
-            }
-          },
-          {
-            "name": "action",
-            "type": {
-              "defined": "OrderAction"
-            }
-          },
-          {
-            "name": "filler",
-            "type": "publicKey"
-          },
-          {
-            "name": "tradeRecordId",
-            "type": "u128"
-          },
-          {
-            "name": "baseAssetAmountFilled",
-            "type": "u128"
-          },
-          {
-            "name": "quoteAssetAmountFilled",
-            "type": "u128"
-          },
-          {
-            "name": "fee",
-            "type": "i128"
-          },
-          {
-            "name": "fillerReward",
-            "type": "u128"
-          },
-          {
-            "name": "quoteAssetAmountSurplus",
-            "type": "u128"
-          },
-          {
-            "name": "padding",
-            "type": {
-              "array": [
-                "u64",
-                8
-              ]
-            }
-          }
-        ]
-      }
-    },
-    {
-      "name": "TradeRecord",
-      "type": {
-        "kind": "struct",
-        "fields": [
-          {
-            "name": "ts",
-            "type": "i64"
-          },
-          {
-            "name": "recordId",
-            "type": "u128"
-          },
-          {
-            "name": "userAuthority",
-            "type": "publicKey"
-          },
-          {
-            "name": "user",
-            "type": "publicKey"
-          },
-          {
-            "name": "direction",
-            "type": {
-              "defined": "PositionDirection"
-            }
-          },
-          {
-            "name": "baseAssetAmount",
-            "type": "u128"
-          },
-          {
-            "name": "quoteAssetAmount",
-            "type": "u128"
-          },
-          {
-            "name": "markPriceBefore",
-            "type": "u128"
-          },
-          {
-            "name": "markPriceAfter",
-            "type": "u128"
-          },
-          {
-            "name": "fee",
-            "type": "i128"
-          },
-          {
-            "name": "quoteAssetAmountSurplus",
-            "type": "u128"
-          },
-          {
-            "name": "refereeDiscount",
-            "type": "u128"
-          },
-          {
-            "name": "tokenDiscount",
-            "type": "u128"
-          },
-          {
-            "name": "liquidation",
-            "type": "bool"
-          },
-          {
-            "name": "marketIndex",
-            "type": "u64"
-          },
-          {
-            "name": "oraclePrice",
-            "type": "i128"
-          }
-        ]
-      }
-    },
-    {
-      "name": "Market",
       "type": {
         "kind": "struct",
         "fields": [
@@ -3693,7 +3498,6 @@
       }
     },
     {
-<<<<<<< HEAD
       "name": "AMM",
       "type": {
         "kind": "struct",
@@ -3816,8 +3620,6 @@
       }
     },
     {
-=======
->>>>>>> 05691d1d
       "name": "OrderFillerRewardStructure",
       "type": {
         "kind": "struct",
@@ -4199,8 +4001,6 @@
       "type": {
         "kind": "enum",
         "variants": [
-<<<<<<< HEAD
-=======
           {
             "name": "Long"
           },
@@ -4263,70 +4063,6 @@
       "type": {
         "kind": "enum",
         "variants": [
->>>>>>> 05691d1d
-          {
-            "name": "Long"
-          },
-          {
-            "name": "Short"
-          }
-        ]
-      }
-    },
-    {
-<<<<<<< HEAD
-      "name": "MarginType",
-      "type": {
-        "kind": "enum",
-        "variants": [
-          {
-            "name": "Init"
-          },
-          {
-            "name": "Partial"
-          },
-          {
-            "name": "Maint"
-          }
-        ]
-      }
-    },
-    {
-      "name": "LiquidationType",
-      "type": {
-        "kind": "enum",
-        "variants": [
-          {
-            "name": "NONE"
-          },
-          {
-            "name": "PARTIAL"
-          },
-          {
-            "name": "FULL"
-          }
-        ]
-      }
-    },
-    {
-      "name": "Type",
-      "type": {
-        "kind": "enum",
-        "variants": [
-          {
-            "name": "Repeg"
-          },
-          {
-            "name": "UpdateK"
-          }
-        ]
-      }
-    },
-    {
-      "name": "DepositDirection",
-      "type": {
-        "kind": "enum",
-        "variants": [
           {
             "name": "DEPOSIT"
           },
@@ -4337,8 +4073,6 @@
       }
     },
     {
-=======
->>>>>>> 05691d1d
       "name": "OrderAction",
       "type": {
         "kind": "enum",
@@ -4749,59 +4483,40 @@
       "code": 6060,
       "name": "CantExpireOrders",
       "msg": "CantExpireOrders"
-<<<<<<< HEAD
     },
     {
       "code": 6061,
-      "name": "UserMustForgoSettlement",
-      "msg": "UserMustForgoSettlement"
+      "name": "MustCallSettlePositionFirst"
     },
     {
       "code": 6062,
-      "name": "NoAvailableCollateralToBeClaimed",
-      "msg": "NoAvailableCollateralToBeClaimed"
-    },
-    {
-      "code": 6063,
-      "name": "SettlementNotEnabled",
-      "msg": "SettlementNotEnabled"
-    },
-    {
-      "code": 6064,
-      "name": "MustCallSettlePositionFirst",
-      "msg": "MustCallSettlePositionFirst"
-    },
-    {
-      "code": 6065,
       "name": "CouldNotLoadMarketData",
       "msg": "CouldNotLoadMarketData"
     },
     {
-      "code": 6066,
+      "code": 6063,
       "name": "MarketNotFound",
       "msg": "MarketNotFound"
     },
     {
-      "code": 6067,
+      "code": 6064,
       "name": "InvalidMarketAccount",
       "msg": "InvalidMarketAccount"
     },
     {
-      "code": 6068,
+      "code": 6065,
       "name": "UnableToLoadMarketAccount",
       "msg": "UnableToLoadMarketAccount"
     },
     {
-      "code": 6069,
+      "code": 6066,
       "name": "UnexpectedMarket",
       "msg": "UnexpectedMarket"
     },
     {
-      "code": 6070,
+      "code": 6067,
       "name": "MarketWrongMutability",
       "msg": "MarketWrongMutability"
-=======
->>>>>>> 05691d1d
     }
   ]
 }